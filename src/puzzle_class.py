--- conflicted
+++ resolved
@@ -1,4 +1,3 @@
-<<<<<<< HEAD
 """
 a class for storing information about twisty puzzles and performing various tasks with them
 """
@@ -818,793 +817,4 @@
         #     self.perform_move(ai_move)
         #     solve_moves += ai_move + ' '
 
-#####     END NN-learning     #####
-=======
-"""
-a class for storing information about twisty puzzles and performing various tasks with them
-"""
-import cProfile
-import pstats
-
-import random
-from copy import deepcopy
-import matplotlib.pyplot as plt
-# from sympy.combinatorics import Permutation
-# from sympy.combinatorics.perm_groups import PermutationGroup
-import vpython as vpy
-from sympy import factorint
-
-from .smart_scramble import smart_scramble
-
-from .ggb_import.ggb_to_vpy import draw_points, get_point_dicts
-
-from .interaction_modules.colored_text import colored_text as colored
-from .interaction_modules.save_to_xml import save_to_xml
-from .interaction_modules.load_from_xml import load_puzzle
-
-from .puzzle_analysis_modules.size_analysis import get_state_space_size, approx_int
-from .puzzle_analysis_modules.piece_detection_v2 import detect_pieces
-from .puzzle_analysis_modules.state_validation import State_Validator, gen_puzzle_group
-
-from .vpython_modules.vpy_functions import create_canvas, next_color, bind_next_color
-from .vpython_modules.vpy_rotation import get_com, make_move
-from .vpython_modules.cycle_input import bind_click
-from .vpython_modules.polyhedra import Polyhedron
-from .vpython_modules.piece_modeling import draw_3d_pieces
-from .vpython_modules.clip_shapes import shapes
-
-from .shape_snapping import snap_to_cube, snap_to_sphere
-from .puzzle_solver import solve_puzzle
-
-# from .ai_modules.twisty_puzzle_model import scramble, perform_action
-from .ai_modules.ai_data_preparation import state_for_ai
-from .ai_modules.q_puzzle_class import Puzzle_Q_AI
-from .ai_modules.v_puzzle_class import Puzzle_V_AI
-# from .ai_modules.nn_puzzle_class import Puzzle_Network
-# from .ai_modules.nn_v_her_puzzle_class import Puzzle_NN_V_HER_AI
-
-
-
-class Twisty_Puzzle():
-    def __init__(self):
-        self.PUZZLE_NAME = None
-
-        self.POINT_POSITIONS = [] # list of vpython vectors - correct position of 3d points
-        self.SOLVED_STATE = [] # list of vpython vectors - correct colors of 3d points
-        self.POINT_INFO_DICTS = []
-        self.COM = None # vpython vector - center of mass of 3d points
-        self.vpy_objects = [] # list of vpython objects - current state of the puzzle in animation
-        self.animation_time = 0.25
-        self.canvas = None
-        self.moves = dict() # dcitionary containing all moves for the puzzle
-        self.movecreator_mode = False
-        self.moves_changed = False
-
-
-    def validate_state(self):
-        """
-        using sympy permutation groups, check whether or not the current puzzle state is valid.
-        Since some information about the puzzle state can get lost in the representation if multiple stickers (points)
-            have the same color, the output is not always an integer but sometimes a float in range [0,1].
-            This float is the probability that the state is valid.
-
-        returns:
-        --------
-            (int) of (float) - if the validity can be confirmed with 100% accuracy, returns an integer 0 or 1
-                otherwise returns a float in [0,1] with the probability of state validity.
-        """
-        if not hasattr(self, "state_validator"):
-            self._update_perm_group()
-        return self.state_validator.validate_state(self._get_ai_state())
-
-
-    def _update_perm_group(self):
-        """
-        update the permutation group for the puzzle based on the currently defined moves
-
-        also updates the state validator with the new group
-        """
-        if not hasattr(self, "color_list"):
-            self.color_list = []
-            for color in self.SOLVED_STATE:
-                if not color in self.color_list:
-                    self.color_list.append(color)
-        size = len(self.SOLVED_STATE)
-        puzzle_group = gen_puzzle_group(self.moves.values(), size)
-        print("Calculated new puzzle group.")
-        # try:
-        #     self.state_validator.puzzle_group = puzzle_group
-        # except AttributeError:
-        #     self.state_validator = State_Validator(
-        #             self._get_ai_state(),
-        #             self.pieces,
-        #             puzzle_group)
-        self.state_space_size = puzzle_group.order()
-
-
-    def snap(self, shape):
-        """
-        snap points to a given shape
-
-        inputs:
-        -------
-            shape - (str) - the shape
-                should be:
-                    'cube' or 'c' for a cube
-                    'sphere' or 's' for a sphere
-                    'reset' or 'r' to reset to default positions
-        """
-        try:
-            self.snap_obj.visible = False
-        except AttributeError:
-            self.snap_obj = None
-        except NameError: # define self.snap_obj
-            self.snap_obj = None
-        if shape == "r" or shape == "reset":
-            self._reset_point_positions()
-        elif shape == "c" or shape =="cube":
-            if not isinstance(self.snap_obj, vpy.box):
-                self.snap_obj = snap_to_cube(self.vpy_objects, show_cube=True)
-        elif shape == "s" or shape =="sphere":
-            if not isinstance(self.snap_obj, vpy.sphere):
-                self.snap_obj = snap_to_sphere(self.vpy_objects, show_sphere=True)
-        self.POINT_POSITIONS = [vpy.vec(obj.pos) for obj in self.vpy_objects]
-
-
-    def set_clip_poly(self, shape_str="cuboid", size=None, show_edges=True):
-        """
-        define a polyhedron to set the shape of the puzzle.
-        saves the polyhedron as self.clip_poly
-            and displays it with low opacity
-
-        inputs:
-        -------
-            shape_str - (str) - the shape of the polyhedron
-                current options:
-                    - 'cuboid' = 'c' (default)
-                    - 'cube'
-                    - 'octahedron' = 'oct'
-                    - 'tetrahedron' = 'tet'
-            size - (float) or (vpy.vector) - if shape is a cuboid,
-                this has to be a vpython vector, otherwise it needs to be a float
-
-        raises:
-        -------
-            - ValueError if the shape is not valid
-            - TypeError if the shape is not given as a string
-        """
-        if not isinstance(shape_str, str):
-            raise TypeError(f"'shape_str' should be of type 'str' \
-but was of type '{type(shape_str)}'")
-        if hasattr(self, "clip_poly"):
-            self.clip_poly.obj.visible = False
-            # if isinstance(self.clip_poly, Polyhedron):
-            #     self.clip_poly.toggle_visible(False)
-            # else:
-        if shape_str in ("cuboid", "c"):
-            if size == None:
-                xsize = max([obj.pos.x for obj in self.vpy_objects]) \
-                      + abs(min([obj.pos.x for obj in self.vpy_objects]))
-                ysize = max([obj.pos.y for obj in self.vpy_objects]) \
-                      + abs(min([obj.pos.y for obj in self.vpy_objects]))
-                zsize = max([obj.pos.z for obj in self.vpy_objects]) \
-                      + abs(min([obj.pos.z for obj in self.vpy_objects]))
-                size = vpy.vec(xsize, ysize, zsize)
-            elif isinstance(size, (float, int)):
-                size = vpy.vec(size,size,size)
-            corners, faces = shapes["cuboid"](size=size)
-
-        elif shape_str in ("tetrahedron", "tet"):
-            if size == None:
-                size = 2*max([obj.pos.mag for obj in self.vpy_objects])
-            corners, faces = shapes["tetrahedron"](radius=size)
-
-        elif shape_str in ("cube"):
-            if size == None:
-                size = 2*max(
-                    [max([abs(obj.pos.x), abs(obj.pos.y), abs(obj.pos.z)]) \
-                    for obj in self.vpy_objects])
-            corners, faces = shapes["cube"](sidelength=size)
-
-        elif shape_str in ("octahedron", "oct"):
-            if size == None:
-                size = 2*max([obj.pos.mag for obj in self.vpy_objects])
-            corners, faces = shapes["octahedron"](radius=size)
-        elif shape_str in ("cylinder", "cyl"):
-            if size == None:
-                size = max([vpy.sqrt(obj.pos.x**2 + obj.pos.y**2) for obj in self.vpy_objects])
-            height = max([obj.pos.z for obj in self.vpy_objects]) \
-                   + abs(min([obj.pos.z for obj in self.vpy_objects]))
-            corners, faces = shapes["cylinder"](radius=size, height=height)
-        else:
-            raise ValueError(f"Invalid shape. Got {shape_str} but expected one of ['c', 'cuboid', 'tetrahedron', 'cube', 'oct', 'octahedron'].")
-        self.clip_poly = Polyhedron(corners, faces,
-                opacity=.2,
-                color=vpy.vec(0.4,0,0.6),
-                show_edges=show_edges,
-                show_corners=show_edges)
-
-
-    def draw_3d_pieces(self, debug=False):
-        """
-        draw 3d pieces within the already set clip polyhedron. If no clip_poly is set, clip to a cube.
-        """
-        if not hasattr(self, "clip_poly"):
-            self.set_clip_poly(shape_str="cuboid")
-        self.vpy_objects, self.unclipped_polys = \
-                draw_3d_pieces(self.vpy_objects, self.clip_poly, show_edges=True, debug=debug)
-        self.clip_poly.obj.visible = False
-        # if isinstance(self.clip_poly, Polyhedron):
-        #     self.clip_poly.toggle_visible(False)
-        # else:
-    
-
-    def _reset_point_positions(self):
-        """
-        resets the point positions to their initial position
-        """
-        for point_dict, obj in zip(self.POINT_INFO_DICTS, self.vpy_objects):
-            obj.pos = point_dict["coords"]
-        try:
-            self.snap_obj.visible = False
-            self.snap_obj = None
-        except:
-            self.snap_obj = None
-
-
-    def scramble(self, max_moves=30, arg_color="#0066ff"):
-        """
-        scramble the puzzle by applying [max_moves] random moves
-
-        inputs:
-        -------
-            max_moves - (int) - the number of random moves
-        """
-        # scramble_hist = ""
-        scramble_list = smart_scramble(self.SOLVED_STATE, self.moves, max_moves)
-        scramble_hist = " ".join(scramble_list)
-        # print scramble moves
-        print(f"scrambled with the following moves:\n{colored(scramble_hist, arg_color)}")
-        # perform scramble moves
-        for move in scramble_list:
-            self.perform_move(move)
-
-
-    def reset_to_solved(self):
-        """
-        resets the puzzle colors to a solved state
-        """
-        for color, obj in zip(self.SOLVED_STATE, self.vpy_objects):
-            obj.color = color
-
-
-    def perform_move(self, moves):
-        """
-        perform the given move on the puzzle self
-        if multiple moves are given (seperated by spaces), they are all executed
-
-        inputs:
-        -------
-            moves - (str) - a single move or several seperated by spaces
-        """
-        if ' ' in moves:
-            for move in moves.split(' '):
-                self.perform_move(move)
-                # time.sleep(self.animation_time)
-        else:
-            # make_move also permutes the vpy_objects
-            make_move(self.vpy_objects,
-                      self.moves[moves],
-                      self.POINT_POSITIONS,
-                      self.COM,
-                      animation_time=self.animation_time,
-                      target_fps=60) # TODO: get monitor refresh rate
-
-
-    def newmove(self, movename, arg_color="#0066ff"):
-        """
-        start defining a new move with the given name, enable movecreator mode
-
-        inputs:
-        -------
-            movename - (str) - the name of the new move
-                must not include spaces
-        """
-        self.moves_changed = True
-        if self.movecreator_mode:
-            self.end_movecreation(arg_color=arg_color, update_group=False)
-        self.movecreator_mode = True
-        self.active_move_name = movename
-        self.active_move_cycles = []
-        self.active_arrows = []
-        self.on_click_function = bind_click(self.canvas,
-                                            self.active_move_cycles,
-                                            self.vpy_objects,
-                                            self.active_arrows)
-
-
-    def end_movecreation(self, arg_color="#0066ff", add_inverse=True, update_group=True):
-        """
-        exit movecreator mode and save the last move
-        """
-        self.moves_changed = True
-        self.movecreator_mode = False
-        try:
-            self.canvas.unbind("mousedown", self.on_click_function)
-            del(self.on_click_function)
-        except AttributeError:
-            pass
-        try:
-            for arrow in self.active_arrows: #hide all arrows showing the move
-                arrow.visible = False
-            del(self.active_arrows)
-        except AttributeError:
-            pass
-        # save move
-        self.moves[self.active_move_name] = deepcopy(self.active_move_cycles)
-
-        print(f"saved move {colored(self.active_move_name, arg_color)}.")
-        cycle_lengths = [len(cycle) for cycle in self.active_move_cycles]
-        if update_group and (max(cycle_lengths) == 2 or not add_inverse):
-            self._update_perm_group()
-            print(f"updated state validator")
-        if add_inverse and max(cycle_lengths) > 2:
-            # prepare for adding inverse move:
-            self._inverse_cycles(self.active_move_cycles)
-            self.active_move_name = self.active_move_name[:-1] \
-                if "'" == self.active_move_name[-1] else self.active_move_name + "'"
-            self.end_movecreation(arg_color=arg_color, add_inverse=False) # add inverse move
-        else:
-            # cleanup temporary variables
-            del(self.active_move_cycles)
-            del(self.active_move_name)
-
-    def _add_move_direct(self, move_name: str, move_cycles: list[tuple[int]], arg_color="#0066ff"):
-        """
-        add a move directly to the puzzle without using the movecreator mode
-        """
-        if move_name in self.moves:
-            raise ValueError(f"Move {move_name} already exists.")
-        self.moves[move_name] = deepcopy(move_cycles)
-        print(f"saved move {colored(move_name, arg_color)}.")
-
-    def _inverse_cycles(self, cycle_list):
-        """
-        inverts all cycles in [cycle_list]
-        """
-        for cycle in cycle_list:
-            cycle.reverse()
-
-
-    def rename_move(self, old_name, new_name):
-        """
-        rename the move [old_name] to [new_name]
-        if the move [new_name] already exists, a warning could be useful
-
-        inputs:
-        -------
-            old_name - (str) - name of the move to be renamed
-            new_name - (str) - new name for that move
-        """
-        self.moves_changed = True
-        self.moves[new_name] = self.moves[old_name]
-        del(self.moves[old_name])
-
-
-    def del_move(self, move_name):
-        """
-        delete the move [move_name]
-
-        inputs:
-        -------
-            move_name - (str) - name of the move to be deleted
-        """
-        self.moves_changed = True
-        del(self.moves[move_name])
-
-
-    def edit_points(self):
-        """
-        allow editing of point colors
-        """
-        if not hasattr(self, "color_list"):
-            self.color_list = []
-            for color in self.SOLVED_STATE:
-                if not color in self.color_list:
-                    self.color_list.append(color)
-        self.point_edit_method = bind_next_color(self.canvas, self.color_list)
-
-
-    def end_edit_points(self):
-        """
-        unbind and delete the point editing function to end editing mode
-        """
-        self.canvas.unbind("mousedown", self.point_edit_method)
-        del(self.point_edit_method)
-
-
-    def save_puzzle(self, puzzle_name):
-        """
-        save the puzzle under the given name.
-        if puzzle_name is None, try to save it as self.puzzle_name
-
-        inputs:
-        -------
-            puzzle_name - (str) - name of the puzzle
-                must not include spaces or other invalid characters for filenames
-        """
-        if puzzle_name != '':
-            self.PUZZLE_NAME = puzzle_name
-        save_to_xml(self)
-
-
-    def load_puzzle(self, puzzle_name):
-        """
-        load the given puzzle from a .xml file
-        set all important class variables accordingly
-
-        inputs:
-        -------
-            puzzle_name - (str) - name of the puzzle
-                must not include spaces or other invalid characters for filenames
-        """
-        self.POINT_INFO_DICTS, self.moves, state_space_size = load_puzzle(puzzle_name)
-        self.canvas = create_canvas()
-        self.vpy_objects = draw_points(self.POINT_INFO_DICTS)
-
-        self.POINT_POSITIONS = [point["coords"] for point in self.POINT_INFO_DICTS]
-        self.SOLVED_STATE = [point["vpy_color"] for point in self.POINT_INFO_DICTS]
-        self.COM = get_com(self.vpy_objects)
-        self.PUZZLE_NAME = puzzle_name
-        # load or calculate the state space size
-        if state_space_size == None:
-            self.state_space_size = get_state_space_size(
-                    self.moves.values(), len(self.SOLVED_STATE))
-        else:
-            self.state_space_size = state_space_size
-        print(f"The loaded puzzle has {approx_int(self.state_space_size)} possible states and {len(self.moves)} availiable moves.")
-        print(f"Exact number of states: {self.state_space_size}")
-        print(f"prime factors: {factorint(self.state_space_size)}")
-        # calculate the number of pieces in the puzzle
-        if len(self.moves) > 0:
-            self.pieces = detect_pieces(self.moves, len(self.SOLVED_STATE))
-            print(f"The loaded puzzle has {len(self.pieces)} pieces:\n", *self.pieces)
-        self.moves_changed = False
-
-
-    def import_puzzle(self, filepath):
-        """
-        imports a puzzle from a given .ggb (Geogebra) file
-        The puzzle will automatically be centered around the origin.
-
-        inputs:
-        -------
-            filepath - (str) - path to a .ggb file represeting a puzzle
-        """
-        try:
-            self.POINT_INFO_DICTS = get_point_dicts(filepath)
-        except FileNotFoundError:
-            self.POINT_INFO_DICTS = get_point_dicts(filepath+".ggb")
-        if not hasattr(self, "canvas") or self.canvas == None:
-            self.canvas = create_canvas()
-        # draw_points also converts coords in dictionaries to vpython vectors
-        self.vpy_objects = draw_points(self.POINT_INFO_DICTS)
-        self.COM = get_com(self.vpy_objects)
-
-        if not self.COM.mag < 1e-10:
-            for point_dict, obj in zip(self.POINT_INFO_DICTS, self.vpy_objects):
-                obj.pos -= self.COM
-                point_dict["coords"] -= self.COM
-
-        self.POINT_POSITIONS = [point["coords"] for point in self.POINT_INFO_DICTS]
-        self.SOLVED_STATE = [point["vpy_color"] for point in self.POINT_INFO_DICTS]
-        self.moves_changed = False
-
-
-    def listmoves(self, arg_color="#0066ff", print_perms=True):
-        """
-        print all availiable moves for this puzzle
-        if every move has an inverse: don't print the inverse moves
-        """
-        print(f"the puzzle {colored(self.PUZZLE_NAME, arg_color)} is defined with the following moves:")
-        if print_perms:
-            for movename in self.moves.keys():
-                self.print_move(
-                    movename,
-                    arg_color=arg_color)
-        if len(self.moves) > 0:
-            print("\nThe following moves are availiable: ")
-            for movename in list(self.moves.keys())[:-1]:
-                print(colored(movename, arg_color), end=", ")
-            print(colored(list(self.moves.keys())[-1], arg_color))
-        else:
-            print("No moves are defined yet.")
-
-
-    def print_move(self, move_name, arg_color="#0066ff"):
-        """
-        print the given move
-        """
-        move_str = [tuple(cycle) for cycle in self.moves[move_name]]
-        print(f"{colored(move_name, arg_color)} =", move_str)
-
-
-    def _get_ai_state(self):
-        """
-        return the current puzzle state for the ai based on self.color_list
-        """
-        ai_state = []
-
-        for color in [obj.color for obj in self.vpy_objects]:
-            for i, index_color in enumerate(self.color_list):
-                if index_color == color:
-                    ai_state.append(i)
-
-        return ai_state
-
-#####     START Q-learning     #####
-
-    def train_q_learning(self, num_episodes=None, max_moves=None, learning_rate=None, discount_factor=None, base_exploration_rate=None, keep_q_table=True):
-        """
-        train the Q-table for the current puzzle
-        """
-        ai_state, self.color_list = state_for_ai(self.SOLVED_STATE)
-        reward_dict = {"solved":1,
-                       "timeout":0,
-                       "move":0}
-        if not hasattr(self, "ai_q_class"):
-            self.ai_q_class = Puzzle_Q_AI(deepcopy(self.moves), ai_state, reward_dict=reward_dict, name=self.PUZZLE_NAME, keep_q_table=keep_q_table)
-        profile = cProfile.Profile()
-        training_history = \
-            profile.runcall(
-                self.ai_q_class.train_q_learning,
-                reward_dict=reward_dict,
-                learning_rate=learning_rate,
-                discount_factor=discount_factor,
-                base_exploration_rate=base_exploration_rate,
-                max_moves=max_moves,
-                num_episodes=num_episodes,
-                keep_q_table=keep_q_table
-                )
-        ps = pstats.Stats(profile)
-        ps.sort_stats(("tottime"))
-        ps.print_stats(10)
-
-
-    def move_Q(self, arg_color="#0066ff"):
-        """
-        make one move based on the current Q-table of the AI
-        """
-        ai_state = tuple(self._get_ai_state())
-        ai_move = self.ai_q_class.choose_q_action(ai_state)
-        self.perform_move(ai_move)
-        print(f"made move: {colored(ai_move, arg_color)}")
-        try:
-            value = self.ai_q_class.q_table[(ai_state,ai_move)]
-        except KeyError:
-            value = 0
-        print(f"move had value {value}")
-
-
-    def solve_Q(self, max_time=60, WEIGHT=0.1, arg_color="#0066ff"):
-        """
-        solve the puzzle based on the current Q-table of the AI
-        """
-        solve_moves = solve_puzzle(self._get_ai_state(),
-                                   self.moves,
-                                   self.ai_q_class.SOLVED_STATE,
-                                   self.ai_q_class,
-                                   max_time=max_time,
-                                   WEIGHT=WEIGHT)
-        if not solve_moves == "":
-            print(f"solved the puzzle after {colored(str(len(solve_moves.split(' '))), arg_color)} moves:")
-            print(f"{colored(solve_moves, arg_color)}")
-            self.perform_move(solve_moves)
-        # solve_moves = ""
-        # last_moves = []
-        # for n in range(max_moves):
-        #     ai_state = self.get_ai_state()
-        #     if self.ai_q_class.puzzle_solved(ai_state, n, max_moves=max_moves) == "solved":
-        #         print(f"solved the puzzle after {colored(str(n), arg_color)} moves:")
-        #         print(f"{colored(solve_moves[:-1], arg_color)}")
-        #         break
-        #     if len(set(last_moves[-10:])) == 1 and len(last_moves) > 5:
-        #         ai_move = self.ai_q_class.choose_Q_action(tuple(ai_state), exploration_rate=0.5)
-        #         print("detected loop")
-        #     else:
-        #         ai_move = self.ai_q_class.choose_Q_action(tuple(ai_state), exploration_rate=0)
-        #     last_moves.append(ai_move)
-        #     self.perform_move(ai_move)
-        #     solve_moves += ai_move + ' '
-
-
-    def plot_q_success(self, batch_size=30):
-        x_data = []
-        y_data = []
-        for i in range(batch_size, len(self.solved_hist)):
-            solved_percent = self.solved_hist[i-batch_size:i].count(True)/batch_size
-            y_data.append(solved_percent)
-            x_data.append(i)
-
-        plt.vlines(self.diff_increase, 0, 1, colors=["#dddddd"], linestyles="--")
-
-
-        plt.plot([i for i in range(len(self.solved_hist))], self.explo_rates, ".", color="#ff8800")
-
-        plt.plot(x_data, y_data, ".")
-        plt.show()
-
-#####     END Q-learning     #####
-#####     START V-learning     #####
-
-    def train_v_learning(self,
-            num_episodes=None,
-            max_moves=None,
-            learning_rate=None,
-            discount_factor=None,
-            base_exploration_rate=None,
-            keep_v_table=True):
-        """
-        train the V-table for the current puzzle
-        """
-        ai_state, self.color_list = state_for_ai(self.SOLVED_STATE)
-        reward_dict = {"solved":1,
-                       "timeout":0,
-                       "move":0}
-        if not hasattr(self, "ai_v_class"):
-            self.ai_v_class = Puzzle_V_AI(
-                    deepcopy(self.moves),
-                    ai_state,
-                    # reward_dict=reward_dict,
-                    name=self.PUZZLE_NAME,
-                    keep_v_table=keep_v_table)
-        profile = cProfile.Profile()
-        training_history = \
-            profile.runcall(self.ai_v_class.train_v_learning, 
-                learning_rate=learning_rate,
-                discount_factor=discount_factor,
-                base_exploration_rate=base_exploration_rate,
-                max_moves=max_moves,
-                num_episodes=num_episodes,
-                keep_v_table=keep_v_table)
-        ps = pstats.Stats(profile)
-        ps.sort_stats(("tottime"))
-        ps.print_stats(10)
-        # self.v_param_history = \
-        #     self.ai_v_class.train_v_learning(
-        #             # reward_dict=reward_dict,
-        #             learning_rate=learning_rate,
-        #             discount_factor=discount_factor,
-        #             base_exploration_rate=base_exploration_rate,
-        #             max_moves=max_moves,
-        #             num_episodes=num_episodes,
-        #             keep_v_table=keep_v_table)
-
-
-    def move_v(self, arg_color="#0066ff"):
-        """
-        make one move based on the current V-table of the AI
-        """
-        ai_state = self._get_ai_state()
-        ai_move = self.ai_v_class.choose_v_action(ai_state)
-        self.perform_move(ai_move)
-        print(f"made move: {colored(ai_move, arg_color)}")
-        try:
-            value = self.ai_v_class.v_table[tuple(ai_state)]
-        except KeyError:
-            value = 0
-        print(f"move had value {value}")
-
-
-    def solve_v(self, max_time=60, WEIGHT=0.1, arg_color="#0066ff"):
-        """
-        solve the puzzle based on the current V-table of the AI
-        """
-        solve_moves = solve_puzzle(self._get_ai_state(),
-                                   self.moves,
-                                   self.ai_v_class.SOLVED_STATE,
-                                   self.ai_v_class,
-                                   max_time=max_time,
-                                   WEIGHT=WEIGHT)
-        if not solve_moves == "":
-            print(f"solved the puzzle after {colored(str(len(solve_moves.split(' '))), arg_color)} moves:")
-            print(f"{colored(solve_moves, arg_color)}")
-            self.perform_move(solve_moves)
-
-#####     END V-learning     #####
-#####     START NN-V-learning     #####
-
-    def train_v_nn(self,
-            num_episodes=None,
-            max_moves=None,
-            learning_rate=None,
-            discount_factor=None,
-            base_exploration_rate=None,
-            keep_nn=True,
-            k_for_her=5):
-        """
-        train the neural network for the current puzzle
-        """
-        # #load q-table and init important ai variables
-        # if not hasattr(self, "ai_q_class"):
-        #     self.train_q_learning(num_episodes=0)
-        raise NotImplementedError("NNs are currently disabled.")
-        if not hasattr(self, "ai_nn_class"):
-            ai_state, _ = state_for_ai(self.SOLVED_STATE)
-
-            self.ai_nn_class = Puzzle_NN_V_HER_AI(
-                    deepcopy(self.moves),
-                    ai_state,
-                    name=self.PUZZLE_NAME,
-                    keep_nn=keep_nn)
-            self.ai_nn_class.initialize_nn()
-            # self.ai_nn_class.initialize_nn_conv()
-
-        # profile = cProfile.Profile()
-        # profile.runcall(self.ai_nn_class.train_nn_her, 
-        #         num_episodes=num_episodes,
-        #         max_moves=max_moves,
-        #         learning_rate=learning_rate,
-        #         discount_factor=discount_factor,
-        #         base_exploration_rate=base_exploration_rate,
-        #         keep_nn=keep_nn,
-        #         k_for_her=k_for_her)
-        # ps = pstats.Stats(profile)
-        # ps.sort_stats(("tottime"))
-        # ps.print_stats(10)
-        self.ai_nn_class.train_nn_her(
-                num_episodes=num_episodes,
-                max_moves=max_moves,
-                learning_rate=learning_rate,
-                discount_factor=discount_factor,
-                base_exploration_rate=base_exploration_rate,
-                keep_nn=keep_nn,
-                k_for_her=k_for_her)
-
-
-    def move_nn(self, arg_color="#0066ff"):
-        """
-        make one move based on the current Q-table of the AI
-        """
-        ai_state = self._get_ai_state()
-        ai_move = self.ai_nn_class.choose_nn_move(
-                ai_state,
-                self.ai_nn_class.SOLVED_STATE,
-                self.moves.keys())
-        self.perform_move(ai_move)
-        print(f"made move: {colored(ai_move, arg_color)}")
-
-
-    def solve_nn(self, max_time=60, WEIGHT=0.1, arg_color="#0066ff"):
-        """
-        solve the puzzle based on the current Q-table of the AI
-        """
-        solve_moves = solve_puzzle(self._get_ai_state(),
-                                   self.moves,
-                                   self.ai_nn_class.SOLVED_STATE,
-                                   self.ai_nn_class,
-                                   max_time=max_time,
-                                   WEIGHT=WEIGHT)
-        if not solve_moves == "":
-            print(f"solved the puzzle after {colored(str(len(solve_moves.split(' '))), arg_color)} moves:")
-            print(f"{colored(solve_moves, arg_color)}")
-            self.perform_move(solve_moves)
-        # solve_moves = ""
-        # last_moves = []
-        # for n in range(max_moves):
-        #     ai_state = self.get_ai_state()
-        #     if self.ai_q_class.puzzle_solved(ai_state, n, max_moves=max_moves) == "solved":
-        #         print(f"solved the puzzle after {colored(str(n), arg_color)} moves:")
-        #         print(f"{colored(solve_moves[:-1], arg_color)}")
-        #         break
-        #     if len(set(last_moves[-10:])) == 1 and len(last_moves) > 5:
-        #         ai_move = self.ai_nn_class.choose_nn_move(ai_state, self.moves, exploration_rate=0.5)
-        #         print("detected loop")
-        #     else:
-        #         ai_move = self.ai_nn_class.choose_nn_move(ai_state, self.moves, exploration_rate=0)
-        #     last_moves.append(ai_move)
-        #     self.perform_move(ai_move)
-        #     solve_moves += ai_move + ' '
-
-#####     END NN-learning     #####
->>>>>>> 65d3d9f4
+#####     END NN-learning     #####